"""
Trains and tests a classifier.

Usage:
    train_test -h | --help
    train_test <model> [--feature-scores=<path>]

Options:
    -h --help                Prints this documentation
    <model>                  ClassPath to a model
    --feature-scores=<path>  Path to a file containing features and scores
                             [default: <stdin>]
"""
import pprint
import random
import sys

import docopt

from .util import import_from_path


def read_feature_scores(f, features):
    for line in f:
        parts = line.strip().split("\t")
        values = parts[:-1]
        score = parts[-1]
        
        feature_values = []
        for feature, value in zip(features, values):
            
            if feature.returns == bool:
                feature_values.append(value == "True")
            else:
                feature_values.append(feature.returns(value))
            
        
        yield feature_values, score == "True"

def main():
    args = docopt.docopt(__doc__)
    
    model = import_from_path(args['<model>'])
    
    if args['--feature-scores'] == "<stdin>":
        feature_scores_file = sys.stdin
    else:
        feature_scores_file = open(args['--feature-scores'], 'r')
    
    feature_scores = read_feature_scores(feature_scores_file, model.features)
    
    run(feature_scores, model)

def run(feature_scores, model):
    
    feature_scores = list(feature_scores)
    random.shuffle(feature_scores)
<<<<<<< HEAD
    
    train_set = feature_scores[1000:]
    test_set = feature_scores[:1000]
=======
    test_set_size = int(0.6*len(feature_scores))
    test_set = feature_scores[:test_set_size]
    train_set = feature_scores[test_set_size:]
>>>>>>> eae3624c
    
    model.train(train_set)
    
    stats = model.test(test_set)
    del stats['roc']
    sys.stderr.write(pprint.pformat(stats) + "\n")
    
    model.dump(sys.stdout.buffer)

"""
./train_test \
    models/reverts.halfak_mix.model \
    revscores.scorers.LinearSVCModel \
    --feature-scores=datasets/enwiki.features_reverted.tsv > \
models/train_test.log
"""<|MERGE_RESOLUTION|>--- conflicted
+++ resolved
@@ -55,15 +55,10 @@
     
     feature_scores = list(feature_scores)
     random.shuffle(feature_scores)
-<<<<<<< HEAD
-    
-    train_set = feature_scores[1000:]
-    test_set = feature_scores[:1000]
-=======
+
     test_set_size = int(0.6*len(feature_scores))
     test_set = feature_scores[:test_set_size]
     train_set = feature_scores[test_set_size:]
->>>>>>> eae3624c
     
     model.train(train_set)
     
